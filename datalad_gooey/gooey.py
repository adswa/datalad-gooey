--- conflicted
+++ resolved
@@ -61,20 +61,16 @@
     def __call__(path: str = None):
         # local import to keep entrypoint import independent of PySide
         # availability
-<<<<<<< HEAD
-        from .app import GooeyApp, QtApp
-        qtapp = QtApp(sys.argv)
+        from .app import GooeyApp, QApplication
+
+        qtapp = QApplication(sys.argv)
+
         if path is None:
             from PySide6.QtWidgets import QFileDialog
             path = QFileDialog.getExistingDirectory(
                 caption="Choose directory or dataset",
                 options=QFileDialog.ShowDirsOnly,
             )
-=======
-        from .app import GooeyApp, QApplication
-
-        qtapp = QApplication(sys.argv)
->>>>>>> af75ce6e
         gooey = GooeyApp(path)
         gooey.main_window.show()
 
